--- conflicted
+++ resolved
@@ -63,10 +63,6 @@
 	github.com/pkg/errors v0.9.1 // indirect
 	github.com/prometheus/client_golang v1.12.2 // indirect
 	github.com/prometheus/client_model v0.2.0 // indirect
-<<<<<<< HEAD
-=======
-	github.com/prometheus/common v0.37.0 // indirect
->>>>>>> c444f7e2
 	github.com/prometheus/procfs v0.7.3 // indirect
 	github.com/rivo/uniseg v0.2.0 // indirect
 	github.com/russross/blackfriday/v2 v2.1.0 // indirect
