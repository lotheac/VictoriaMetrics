package apptest

import (
	"fmt"
	"net/http"
	"os"
	"regexp"
	"strings"
	"testing"
	"time"

	pb "github.com/VictoriaMetrics/VictoriaMetrics/lib/prompbmarshal"
	"github.com/golang/snappy"
)

// Vmsingle holds the state of a vmsingle app and provides vmsingle-specific
// functions.
type Vmsingle struct {
	*app
	*ServesMetrics

	storageDataPath string
	httpListenAddr  string

	// vmstorage URLs.
	forceFlushURL string

	// vminsert URLs.
	prometheusAPIV1ImportPrometheusURL string
	prometheusAPIV1WriteURL            string

	// vmselect URLs.
	prometheusAPIV1ExportURL     string
	prometheusAPIV1QueryURL      string
	prometheusAPIV1QueryRangeURL string
	prometheusAPIV1SeriesURL     string
}

// StartVmsingle starts an instance of vmsingle with the given flags. It also
// sets the default flags and populates the app instance state with runtime
// values extracted from the application log (such as httpListenAddr).
func StartVmsingle(instance string, flags []string, cli *Client) (*Vmsingle, error) {
	app, stderrExtracts, err := startApp(instance, "../../bin/victoria-metrics", flags, &appOptions{
		defaultFlags: map[string]string{
			"-storageDataPath": fmt.Sprintf("%s/%s-%d", os.TempDir(), instance, time.Now().UnixNano()),
			"-httpListenAddr":  "127.0.0.1:0",
		},
		extractREs: []*regexp.Regexp{
			storageDataPathRE,
			httpListenAddrRE,
		},
	})
	if err != nil {
		return nil, err
	}

	return &Vmsingle{
		app: app,
		ServesMetrics: &ServesMetrics{
			metricsURL: fmt.Sprintf("http://%s/metrics", stderrExtracts[1]),
			cli:        cli,
		},
		storageDataPath: stderrExtracts[0],
		httpListenAddr:  stderrExtracts[1],

		forceFlushURL:                      fmt.Sprintf("http://%s/internal/force_flush", stderrExtracts[1]),
		prometheusAPIV1ImportPrometheusURL: fmt.Sprintf("http://%s/prometheus/api/v1/import/prometheus", stderrExtracts[1]),
		prometheusAPIV1WriteURL:            fmt.Sprintf("http://%s/prometheus/api/v1/write", stderrExtracts[1]),
		prometheusAPIV1ExportURL:           fmt.Sprintf("http://%s/prometheus/api/v1/export", stderrExtracts[1]),
		prometheusAPIV1QueryURL:            fmt.Sprintf("http://%s/prometheus/api/v1/query", stderrExtracts[1]),
		prometheusAPIV1QueryRangeURL:       fmt.Sprintf("http://%s/prometheus/api/v1/query_range", stderrExtracts[1]),
		prometheusAPIV1SeriesURL:           fmt.Sprintf("http://%s/prometheus/api/v1/series", stderrExtracts[1]),
	}, nil
}

// ForceFlush is a test helper function that forces the flushing of inserted
// data, so it becomes available for searching immediately.
func (app *Vmsingle) ForceFlush(t *testing.T) {
	t.Helper()

	app.cli.Get(t, app.forceFlushURL, http.StatusOK)
}

// PrometheusAPIV1Write is a test helper function that inserts a
// collection of records in Prometheus remote-write format by sending a HTTP
// POST request to /prometheus/api/v1/write vmsingle endpoint.
func (app *Vmsingle) PrometheusAPIV1Write(t *testing.T, records []pb.TimeSeries, _ QueryOpts) {
	t.Helper()

	wr := pb.WriteRequest{Timeseries: records}
	data := snappy.Encode(nil, wr.MarshalProtobuf(nil))
	app.cli.Post(t, app.prometheusAPIV1WriteURL, "application/x-protobuf", data, http.StatusNoContent)
}

// PrometheusAPIV1ImportPrometheus is a test helper function that inserts a
// collection of records in Prometheus text exposition format by sending a HTTP
// POST request to /prometheus/api/v1/import/prometheus vmsingle endpoint.
//
// See https://docs.victoriametrics.com/url-examples/#apiv1importprometheus
func (app *Vmsingle) PrometheusAPIV1ImportPrometheus(t *testing.T, records []string, _ QueryOpts) {
	t.Helper()

	data := []byte(strings.Join(records, "\n"))
	app.cli.Post(t, app.prometheusAPIV1ImportPrometheusURL, "text/plain", data, http.StatusNoContent)
}

// PrometheusAPIV1Export is a test helper function that performs the export of
// raw samples in JSON line format by sending a HTTP POST request to
// /prometheus/api/v1/export vmsingle endpoint.
//
// See https://docs.victoriametrics.com/url-examples/#apiv1export
func (app *Vmsingle) PrometheusAPIV1Export(t *testing.T, query string, opts QueryOpts) *PrometheusAPIV1QueryResponse {
	t.Helper()
	values := opts.asURLValues()
	values.Add("match[]", query)
	values.Add("format", "promapi")

	res := app.cli.PostForm(t, app.prometheusAPIV1ExportURL, values, http.StatusOK)
	return NewPrometheusAPIV1QueryResponse(t, res)
}

// PrometheusAPIV1Query is a test helper function that performs PromQL/MetricsQL
// instant query by sending a HTTP POST request to /prometheus/api/v1/query
// vmsingle endpoint.
//
// See https://docs.victoriametrics.com/url-examples/#apiv1query
func (app *Vmsingle) PrometheusAPIV1Query(t *testing.T, query string, opts QueryOpts) *PrometheusAPIV1QueryResponse {
	t.Helper()

	values := opts.asURLValues()
	values.Add("query", query)
	res := app.cli.PostForm(t, app.prometheusAPIV1QueryURL, values, http.StatusOK)
	return NewPrometheusAPIV1QueryResponse(t, res)
}

// PrometheusAPIV1QueryRange is a test helper function that performs
// PromQL/MetricsQL range query by sending a HTTP POST request to
// /prometheus/api/v1/query_range vmsingle endpoint.
//
// See https://docs.victoriametrics.com/url-examples/#apiv1query_range
func (app *Vmsingle) PrometheusAPIV1QueryRange(t *testing.T, query string, opts QueryOpts) *PrometheusAPIV1QueryResponse {
	t.Helper()

	values := opts.asURLValues()
	values.Add("query", query)

	res := app.cli.PostForm(t, app.prometheusAPIV1QueryRangeURL, values, http.StatusOK)
	return NewPrometheusAPIV1QueryResponse(t, res)
}

// PrometheusAPIV1Series sends a query to a /prometheus/api/v1/series endpoint
// and returns the list of time series that match the query.
//
// See https://docs.victoriametrics.com/url-examples/#apiv1series
<<<<<<< HEAD
func (app *Vmsingle) PrometheusAPIV1Series(t *testing.T, matchQuery, start, end string, _ QueryOpts) *PrometheusAPIV1SeriesResponse {
=======
func (app *Vmsingle) PrometheusAPIV1Series(t *testing.T, matchQuery string, opts QueryOpts) *PrometheusAPIV1SeriesResponse {
>>>>>>> 7374a881
	t.Helper()

	values := opts.asURLValues()
	values.Add("match[]", matchQuery)
<<<<<<< HEAD
	values.Add("start", start)
	values.Add("end", end)
=======

>>>>>>> 7374a881
	res := app.cli.PostForm(t, app.prometheusAPIV1SeriesURL, values, http.StatusOK)
	return NewPrometheusAPIV1SeriesResponse(t, res)
}

// String returns the string representation of the vmsingle app state.
func (app *Vmsingle) String() string {
	return fmt.Sprintf("{app: %s storageDataPath: %q httpListenAddr: %q}", []any{
		app.app, app.storageDataPath, app.httpListenAddr}...)
}<|MERGE_RESOLUTION|>--- conflicted
+++ resolved
@@ -152,21 +152,12 @@
 // and returns the list of time series that match the query.
 //
 // See https://docs.victoriametrics.com/url-examples/#apiv1series
-<<<<<<< HEAD
-func (app *Vmsingle) PrometheusAPIV1Series(t *testing.T, matchQuery, start, end string, _ QueryOpts) *PrometheusAPIV1SeriesResponse {
-=======
 func (app *Vmsingle) PrometheusAPIV1Series(t *testing.T, matchQuery string, opts QueryOpts) *PrometheusAPIV1SeriesResponse {
->>>>>>> 7374a881
 	t.Helper()
 
 	values := opts.asURLValues()
 	values.Add("match[]", matchQuery)
-<<<<<<< HEAD
-	values.Add("start", start)
-	values.Add("end", end)
-=======
 
->>>>>>> 7374a881
 	res := app.cli.PostForm(t, app.prometheusAPIV1SeriesURL, values, http.StatusOK)
 	return NewPrometheusAPIV1SeriesResponse(t, res)
 }
