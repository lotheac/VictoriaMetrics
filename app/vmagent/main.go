package main

import (
	"embed"
	"flag"
	"fmt"
	"io"
	"net/http"
	"os"
	"strings"
	"time"

	"github.com/VictoriaMetrics/metrics"

	"github.com/VictoriaMetrics/VictoriaMetrics/app/vmagent/csvimport"
	"github.com/VictoriaMetrics/VictoriaMetrics/app/vmagent/datadogsketches"
	"github.com/VictoriaMetrics/VictoriaMetrics/app/vmagent/datadogv1"
	"github.com/VictoriaMetrics/VictoriaMetrics/app/vmagent/datadogv2"
	"github.com/VictoriaMetrics/VictoriaMetrics/app/vmagent/graphite"
	"github.com/VictoriaMetrics/VictoriaMetrics/app/vmagent/influx"
	"github.com/VictoriaMetrics/VictoriaMetrics/app/vmagent/native"
	"github.com/VictoriaMetrics/VictoriaMetrics/app/vmagent/newrelic"
	"github.com/VictoriaMetrics/VictoriaMetrics/app/vmagent/opentelemetry"
	"github.com/VictoriaMetrics/VictoriaMetrics/app/vmagent/opentsdb"
	"github.com/VictoriaMetrics/VictoriaMetrics/app/vmagent/opentsdbhttp"
	"github.com/VictoriaMetrics/VictoriaMetrics/app/vmagent/prometheusimport"
	"github.com/VictoriaMetrics/VictoriaMetrics/app/vmagent/promremotewrite"
	"github.com/VictoriaMetrics/VictoriaMetrics/app/vmagent/remotewrite"
	"github.com/VictoriaMetrics/VictoriaMetrics/app/vmagent/vmimport"
	"github.com/VictoriaMetrics/VictoriaMetrics/lib/auth"
	"github.com/VictoriaMetrics/VictoriaMetrics/lib/buildinfo"
	"github.com/VictoriaMetrics/VictoriaMetrics/lib/bytesutil"
	"github.com/VictoriaMetrics/VictoriaMetrics/lib/envflag"
	"github.com/VictoriaMetrics/VictoriaMetrics/lib/flagutil"
	"github.com/VictoriaMetrics/VictoriaMetrics/lib/httpserver"
	"github.com/VictoriaMetrics/VictoriaMetrics/lib/influxutils"
	graphiteserver "github.com/VictoriaMetrics/VictoriaMetrics/lib/ingestserver/graphite"
	influxserver "github.com/VictoriaMetrics/VictoriaMetrics/lib/ingestserver/influx"
	opentsdbserver "github.com/VictoriaMetrics/VictoriaMetrics/lib/ingestserver/opentsdb"
	opentsdbhttpserver "github.com/VictoriaMetrics/VictoriaMetrics/lib/ingestserver/opentsdbhttp"
	"github.com/VictoriaMetrics/VictoriaMetrics/lib/logger"
	"github.com/VictoriaMetrics/VictoriaMetrics/lib/procutil"
	"github.com/VictoriaMetrics/VictoriaMetrics/lib/promscrape"
	"github.com/VictoriaMetrics/VictoriaMetrics/lib/protoparser/common"
	"github.com/VictoriaMetrics/VictoriaMetrics/lib/protoparser/opentelemetry/firehose"
	"github.com/VictoriaMetrics/VictoriaMetrics/lib/pushmetrics"
	"github.com/VictoriaMetrics/VictoriaMetrics/lib/stringsutil"
)

var (
	httpListenAddrs = flagutil.NewArrayString("httpListenAddr", "TCP address to listen for incoming http requests. "+
		"Set this flag to empty value in order to disable listening on any port. This mode may be useful for running multiple vmagent instances on the same server. "+
		"Note that /targets and /metrics pages aren't available if -httpListenAddr=''. See also -tls and -httpListenAddr.useProxyProtocol")
	useProxyProtocol = flagutil.NewArrayBool("httpListenAddr.useProxyProtocol", "Whether to use proxy protocol for connections accepted at the corresponding -httpListenAddr . "+
		"See https://www.haproxy.org/download/1.8/doc/proxy-protocol.txt . "+
		"With enabled proxy protocol http server cannot serve regular /metrics endpoint. Use -pushmetrics.url for metrics pushing")
	influxListenAddr = flag.String("influxListenAddr", "", "TCP and UDP address to listen for InfluxDB line protocol data. Usually :8089 must be set. Doesn't work if empty. "+
		"This flag isn't needed when ingesting data over HTTP - just send it to http://<vmagent>:8429/write . "+
		"See also -influxListenAddr.useProxyProtocol")
	influxUseProxyProtocol = flag.Bool("influxListenAddr.useProxyProtocol", false, "Whether to use proxy protocol for connections accepted at -influxListenAddr . "+
		"See https://www.haproxy.org/download/1.8/doc/proxy-protocol.txt")
	graphiteListenAddr = flag.String("graphiteListenAddr", "", "TCP and UDP address to listen for Graphite plaintext data. Usually :2003 must be set. Doesn't work if empty. "+
		"See also -graphiteListenAddr.useProxyProtocol")
	graphiteUseProxyProtocol = flag.Bool("graphiteListenAddr.useProxyProtocol", false, "Whether to use proxy protocol for connections accepted at -graphiteListenAddr . "+
		"See https://www.haproxy.org/download/1.8/doc/proxy-protocol.txt")
	opentsdbListenAddr = flag.String("opentsdbListenAddr", "", "TCP and UDP address to listen for OpenTSDB metrics. "+
		"Telnet put messages and HTTP /api/put messages are simultaneously served on TCP port. "+
		"Usually :4242 must be set. Doesn't work if empty. See also -opentsdbListenAddr.useProxyProtocol")
	opentsdbUseProxyProtocol = flag.Bool("opentsdbListenAddr.useProxyProtocol", false, "Whether to use proxy protocol for connections accepted at -opentsdbListenAddr . "+
		"See https://www.haproxy.org/download/1.8/doc/proxy-protocol.txt")
	opentsdbHTTPListenAddr = flag.String("opentsdbHTTPListenAddr", "", "TCP address to listen for OpenTSDB HTTP put requests. Usually :4242 must be set. Doesn't work if empty. "+
		"See also -opentsdbHTTPListenAddr.useProxyProtocol")
	opentsdbHTTPUseProxyProtocol = flag.Bool("opentsdbHTTPListenAddr.useProxyProtocol", false, "Whether to use proxy protocol for connections accepted "+
		"at -opentsdbHTTPListenAddr . See https://www.haproxy.org/download/1.8/doc/proxy-protocol.txt")
	configAuthKey = flagutil.NewPassword("configAuthKey", "Authorization key for accessing /config page. It must be passed via authKey query arg. It overrides -httpAuth.*")
	reloadAuthKey = flagutil.NewPassword("reloadAuthKey", "Auth key for /-/reload http endpoint. It must be passed via authKey query arg. It overrides -httpAuth.*")
	dryRun        = flag.Bool("dryRun", false, "Whether to check config files without running vmagent. The following files are checked: "+
		"-promscrape.config, -remoteWrite.relabelConfig, -remoteWrite.urlRelabelConfig, -remoteWrite.streamAggr.config . "+
		"Unknown config entries aren't allowed in -promscrape.config by default. This can be changed by passing -promscrape.config.strictParse=false command-line flag")
)

var (
	influxServer       *influxserver.Server
	graphiteServer     *graphiteserver.Server
	opentsdbServer     *opentsdbserver.Server
	opentsdbhttpServer *opentsdbhttpserver.Server
)

var (
	//go:embed static
	staticFiles  embed.FS
	staticServer = http.FileServer(http.FS(staticFiles))
)

func main() {
	// Write flags and help message to stdout, since it is easier to grep or pipe.
	flag.CommandLine.SetOutput(os.Stdout)
	flag.Usage = usage
	envflag.Parse()
	remotewrite.InitSecretFlags()
	buildinfo.Init()
	logger.Init()

	if promscrape.IsDryRun() {
		if err := promscrape.CheckConfig(); err != nil {
			logger.Fatalf("error when checking -promscrape.config: %s", err)
		}
		logger.Infof("-promscrape.config is ok; exiting with 0 status code")
		return
	}
	if *dryRun {
		if err := promscrape.CheckConfig(); err != nil {
			logger.Fatalf("error when checking -promscrape.config: %s", err)
		}
		if err := remotewrite.CheckRelabelConfigs(); err != nil {
			logger.Fatalf("error when checking relabel configs: %s", err)
		}
		if err := remotewrite.CheckStreamAggrConfigs(); err != nil {
			logger.Fatalf("error when checking -streamAggr.config and -remoteWrite.streamAggr.config: %s", err)
		}
		logger.Infof("all the configs are ok; exiting with 0 status code")
		return
	}

	listenAddrs := *httpListenAddrs
	if len(listenAddrs) == 0 {
		listenAddrs = []string{":8429"}
	}
	logger.Infof("starting vmagent at %q...", listenAddrs)
	startTime := time.Now()
	remotewrite.StartIngestionRateLimiter()
	remotewrite.Init()
	common.StartUnmarshalWorkers()
	if len(*influxListenAddr) > 0 {
		influxServer = influxserver.MustStart(*influxListenAddr, *influxUseProxyProtocol, func(r io.Reader) error {
			return influx.InsertHandlerForReader(nil, r, false)
		})
	}
	if len(*graphiteListenAddr) > 0 {
		graphiteServer = graphiteserver.MustStart(*graphiteListenAddr, *graphiteUseProxyProtocol, graphite.InsertHandler)
	}
	if len(*opentsdbListenAddr) > 0 {
		httpInsertHandler := getOpenTSDBHTTPInsertHandler()
		opentsdbServer = opentsdbserver.MustStart(*opentsdbListenAddr, *opentsdbUseProxyProtocol, opentsdb.InsertHandler, httpInsertHandler)
	}
	if len(*opentsdbHTTPListenAddr) > 0 {
		httpInsertHandler := getOpenTSDBHTTPInsertHandler()
		opentsdbhttpServer = opentsdbhttpserver.MustStart(*opentsdbHTTPListenAddr, *opentsdbHTTPUseProxyProtocol, httpInsertHandler)
	}

	promscrape.Init(remotewrite.PushDropSamplesOnFailure)

	go httpserver.Serve(listenAddrs, useProxyProtocol, requestHandler)
	logger.Infof("started vmagent in %.3f seconds", time.Since(startTime).Seconds())

	pushmetrics.Init()
	sig := procutil.WaitForSigterm()
	logger.Infof("received signal %s", sig)
	remotewrite.StopIngestionRateLimiter()
	pushmetrics.Stop()

	startTime = time.Now()
	logger.Infof("gracefully shutting down webservice at %q", listenAddrs)
	if err := httpserver.Stop(listenAddrs); err != nil {
		logger.Fatalf("cannot stop the webservice: %s", err)
	}
	logger.Infof("successfully shut down the webservice in %.3f seconds", time.Since(startTime).Seconds())

	promscrape.Stop()

	if len(*influxListenAddr) > 0 {
		influxServer.MustStop()
	}
	if len(*graphiteListenAddr) > 0 {
		graphiteServer.MustStop()
	}
	if len(*opentsdbListenAddr) > 0 {
		opentsdbServer.MustStop()
	}
	if len(*opentsdbHTTPListenAddr) > 0 {
		opentsdbhttpServer.MustStop()
	}
	common.StopUnmarshalWorkers()
	remotewrite.Stop()

	logger.Infof("successfully stopped vmagent in %.3f seconds", time.Since(startTime).Seconds())
}

func getOpenTSDBHTTPInsertHandler() func(req *http.Request) error {
	if !remotewrite.MultitenancyEnabled() {
		return func(req *http.Request) error {
			path := strings.Replace(req.URL.Path, "//", "/", -1)
			if path != "/api/put" {
				return fmt.Errorf("unsupported path requested: %q; expecting '/api/put'", path)
			}
			return opentsdbhttp.InsertHandler(nil, req)
		}
	}
	return func(req *http.Request) error {
		at, err := getAuthTokenFromReq(req)
		if err != nil {
			return fmt.Errorf("cannot obtain auth token: %w", err)
		}
		return opentsdbhttp.InsertHandler(at, req)
	}
}

func getAuthTokenFromReq(req *http.Request) (*auth.Token, error) {
	path := strings.Replace(req.URL.Path, "//", "/", -1)
	p, err := httpserver.ParsePath(path)
	if err != nil {
		return nil, fmt.Errorf("cannot parse multitenant path: %w", err)
	}
	if p.Prefix != "insert" {
		return nil, fmt.Errorf(`unsupported multitenant prefix: %q; expected "insert"`, p.Prefix)
	}
	if p.Suffix != "opentsdb/api/put" {
		return nil, fmt.Errorf("unsupported path requested: %q; expecting 'opentsdb/api/put'", p.Suffix)
	}
	return auth.NewTokenPossibleMultitenant(p.AuthToken, req.Header)
}

func requestHandler(w http.ResponseWriter, r *http.Request) bool {
	if r.URL.Path == "/" {
		if r.Method != http.MethodGet {
			return false
		}
		w.Header().Add("Content-Type", "text/html; charset=utf-8")
		fmt.Fprintf(w, "<h2>vmagent</h2>")
		fmt.Fprintf(w, "See docs at <a href='https://docs.victoriametrics.com/vmagent/'>https://docs.victoriametrics.com/vmagent/</a></br>")
		fmt.Fprintf(w, "Useful endpoints:</br>")
		httpserver.WriteAPIHelp(w, [][2]string{
			{"targets", "status for discovered active targets"},
			{"service-discovery", "labels before and after relabeling for discovered targets"},
			{"metric-relabel-debug", "debug metric relabeling"},
			{"api/v1/targets", "advanced information about discovered targets in JSON format"},
			{"config", "-promscrape.config contents"},
			{"metrics", "available service metrics"},
			{"flags", "command-line flags"},
			{"-/reload", "reload configuration"},
		})
		return true
	}

	path := strings.Replace(r.URL.Path, "//", "/", -1)
	if strings.HasPrefix(path, "/prometheus/api/v1/import/prometheus") || strings.HasPrefix(path, "/api/v1/import/prometheus") {
		prometheusimportRequests.Inc()
		if err := prometheusimport.InsertHandler(nil, r); err != nil {
			prometheusimportErrors.Inc()
			httpserver.Errorf(w, r, "%s", err)
			return true
		}
		statusCode := http.StatusNoContent
		if strings.HasPrefix(path, "/prometheus/api/v1/import/prometheus/metrics/job/") ||
			strings.HasPrefix(path, "/api/v1/import/prometheus/metrics/job/") {
			// Return 200 status code for pushgateway requests.
			// See https://github.com/VictoriaMetrics/VictoriaMetrics/issues/3636
			statusCode = http.StatusOK
		}
		w.WriteHeader(statusCode)
		return true
	}
	if strings.HasPrefix(path, "/datadog/") {
		// Trim suffix from paths starting from /datadog/ in order to support legacy DataDog agent.
		// See https://github.com/VictoriaMetrics/VictoriaMetrics/pull/2670
		path = strings.TrimSuffix(path, "/")
	}
	switch path {
	case "/prometheus/api/v1/write", "/api/v1/write", "/api/v1/push", "/prometheus/api/v1/push":
		if common.HandleVMProtoServerHandshake(w, r) {
			return true
		}
		prometheusWriteRequests.Inc()
		if err := promremotewrite.InsertHandler(nil, r); err != nil {
			prometheusWriteErrors.Inc()
			httpserver.Errorf(w, r, "%s", err)
			return true
		}
		w.WriteHeader(http.StatusNoContent)
		return true
	case "/prometheus/api/v1/import", "/api/v1/import":
		vmimportRequests.Inc()
		if err := vmimport.InsertHandler(nil, r); err != nil {
			vmimportErrors.Inc()
			httpserver.Errorf(w, r, "%s", err)
			return true
		}
		w.WriteHeader(http.StatusNoContent)
		return true
	case "/prometheus/api/v1/import/csv", "/api/v1/import/csv":
		csvimportRequests.Inc()
		if err := csvimport.InsertHandler(nil, r); err != nil {
			csvimportErrors.Inc()
			httpserver.Errorf(w, r, "%s", err)
			return true
		}
		w.WriteHeader(http.StatusNoContent)
		return true
	case "/prometheus/api/v1/import/native", "/api/v1/import/native":
		nativeimportRequests.Inc()
		if err := native.InsertHandler(nil, r); err != nil {
			nativeimportErrors.Inc()
			httpserver.Errorf(w, r, "%s", err)
			return true
		}
		w.WriteHeader(http.StatusNoContent)
		return true
	case "/influx/write", "/influx/api/v2/write", "/write", "/api/v2/write":
		influxWriteRequests.Inc()
		if err := influx.InsertHandlerForHTTP(nil, r); err != nil {
			influxWriteErrors.Inc()
			httpserver.Errorf(w, r, "%s", err)
			return true
		}
		w.WriteHeader(http.StatusNoContent)
		return true
	case "/influx/query", "/query":
		influxQueryRequests.Inc()
		influxutils.WriteDatabaseNames(w)
		return true
	case "/influx/health":
		influxHealthRequests.Inc()
		influxutils.WriteHealthCheckResponse(w)
		return true
	case "/opentelemetry/api/v1/push", "/opentelemetry/v1/metrics":
		opentelemetryPushRequests.Inc()
		if err := opentelemetry.InsertHandler(nil, r); err != nil {
			opentelemetryPushErrors.Inc()
			httpserver.Errorf(w, r, "%s", err)
			return true
		}
		firehose.WriteSuccessResponse(w, r)
		return true
	case "/newrelic":
		newrelicCheckRequest.Inc()
		w.Header().Set("Content-Type", "application/json")
		w.WriteHeader(202)
		fmt.Fprintf(w, `{"status":"ok"}`)
		return true
	case "/newrelic/inventory/deltas":
		newrelicInventoryRequests.Inc()
		w.Header().Set("Content-Type", "application/json")
		w.WriteHeader(202)
		fmt.Fprintf(w, `{"payload":{"version": 1, "state": {}, "reset": "false"}}`)
		return true
	case "/newrelic/infra/v2/metrics/events/bulk":
		newrelicWriteRequests.Inc()
		if err := newrelic.InsertHandlerForHTTP(nil, r); err != nil {
			newrelicWriteErrors.Inc()
			httpserver.Errorf(w, r, "%s", err)
			return true
		}
		w.Header().Set("Content-Type", "application/json")
		w.WriteHeader(202)
		fmt.Fprintf(w, `{"status":"ok"}`)
		return true
	case "/datadog/api/v1/series":
		datadogv1WriteRequests.Inc()
		if err := datadogv1.InsertHandlerForHTTP(nil, r); err != nil {
			datadogv1WriteErrors.Inc()
			httpserver.Errorf(w, r, "%s", err)
			return true
		}
		w.Header().Set("Content-Type", "application/json")
		w.WriteHeader(202)
		fmt.Fprintf(w, `{"status":"ok"}`)
		return true
	case "/datadog/api/v2/series":
		datadogv2WriteRequests.Inc()
		if err := datadogv2.InsertHandlerForHTTP(nil, r); err != nil {
			datadogv2WriteErrors.Inc()
			httpserver.Errorf(w, r, "%s", err)
			return true
		}
		// See https://docs.datadoghq.com/api/latest/metrics/#submit-metrics
		w.Header().Set("Content-Type", "application/json")
		w.WriteHeader(202)
		fmt.Fprintf(w, `{"status":"ok"}`)
		return true
	case "/datadog/api/beta/sketches":
		datadogsketchesWriteRequests.Inc()
		if err := datadogsketches.InsertHandlerForHTTP(nil, r); err != nil {
			datadogsketchesWriteErrors.Inc()
			httpserver.Errorf(w, r, "%s", err)
			return true
		}
		w.WriteHeader(202)
		return true
	case "/datadog/api/v1/validate":
		datadogValidateRequests.Inc()
		// See https://docs.datadoghq.com/api/latest/authentication/#validate-api-key
		w.Header().Set("Content-Type", "application/json")
		fmt.Fprintf(w, `{"valid":true}`)
		return true
	case "/datadog/api/v1/check_run":
		datadogCheckRunRequests.Inc()
		// See https://docs.datadoghq.com/api/latest/service-checks/#submit-a-service-check
		w.Header().Set("Content-Type", "application/json")
		w.WriteHeader(202)
		fmt.Fprintf(w, `{"status":"ok"}`)
		return true
	case "/datadog/intake":
		datadogIntakeRequests.Inc()
		w.Header().Set("Content-Type", "application/json")
		fmt.Fprintf(w, `{}`)
		return true
	case "/datadog/api/v1/metadata":
		datadogMetadataRequests.Inc()
		w.Header().Set("Content-Type", "application/json")
		fmt.Fprintf(w, `{}`)
		return true
	case "/prometheus/targets", "/targets":
		promscrapeTargetsRequests.Inc()
		promscrape.WriteHumanReadableTargetsStatus(w, r)
		return true
	case "/prometheus/service-discovery", "/service-discovery":
		promscrapeServiceDiscoveryRequests.Inc()
		promscrape.WriteServiceDiscovery(w, r)
		return true
	case "/prometheus/metric-relabel-debug", "/metric-relabel-debug":
		promscrapeMetricRelabelDebugRequests.Inc()
		promscrape.WriteMetricRelabelDebug(w, r)
		return true
	case "/prometheus/target-relabel-debug", "/target-relabel-debug":
		promscrapeTargetRelabelDebugRequests.Inc()
		promscrape.WriteTargetRelabelDebug(w, r)
		return true
	case "/prometheus/api/v1/targets", "/api/v1/targets":
		promscrapeAPIV1TargetsRequests.Inc()
		w.Header().Set("Content-Type", "application/json")
		state := r.FormValue("state")
		promscrape.WriteAPIV1Targets(w, state)
		return true
	case "/prometheus/target_response", "/target_response":
		promscrapeTargetResponseRequests.Inc()
		if err := promscrape.WriteTargetResponse(w, r); err != nil {
			promscrapeTargetResponseErrors.Inc()
			httpserver.Errorf(w, r, "%s", err)
			return true
		}
		return true
	case "/prometheus/config", "/config":
		if !httpserver.CheckAuthFlag(w, r, configAuthKey) {
			return true
		}
		promscrapeConfigRequests.Inc()
		w.Header().Set("Content-Type", "text/plain; charset=utf-8")
		promscrape.WriteConfigData(w)
		return true
	case "/prometheus/api/v1/status/config", "/api/v1/status/config":
		// See https://prometheus.io/docs/prometheus/latest/querying/api/#config
		if !httpserver.CheckAuthFlag(w, r, configAuthKey) {
			return true
		}
		promscrapeStatusConfigRequests.Inc()
		w.Header().Set("Content-Type", "application/json")
		var bb bytesutil.ByteBuffer
		promscrape.WriteConfigData(&bb)
		fmt.Fprintf(w, `{"status":"success","data":{"yaml":%s}}`, stringsutil.JSONString(string(bb.B)))
		return true
	case "/prometheus/-/reload", "/-/reload":
		if !httpserver.CheckAuthFlag(w, r, reloadAuthKey) {
			return true
		}
		promscrapeConfigReloadRequests.Inc()
		procutil.SelfSIGHUP()
		w.WriteHeader(http.StatusOK)
		return true
	case "/ready":
		if rdy := promscrape.PendingScrapeConfigs.Load(); rdy > 0 {
			errMsg := fmt.Sprintf("waiting for scrapes to init, left: %d", rdy)
			http.Error(w, errMsg, http.StatusTooEarly)
		} else {
			w.Header().Set("Content-Type", "text/plain; charset=utf-8")
			w.WriteHeader(http.StatusOK)
			w.Write([]byte("OK"))
		}
		return true
	default:
		if strings.HasPrefix(r.URL.Path, "/static") {
			staticServer.ServeHTTP(w, r)
			return true
		}
		if remotewrite.MultitenancyEnabled() {
			return processMultitenantRequest(w, r, path)
		}
		return false
	}
}

func processMultitenantRequest(w http.ResponseWriter, r *http.Request, path string) bool {
	p, err := httpserver.ParsePath(path)
	if err != nil {
		// Cannot parse multitenant path. Skip it - probably it will be parsed later.
		return false
	}
	if p.Prefix != "insert" {
		httpserver.Errorf(w, r, `unsupported multitenant prefix: %q; expected "insert"`, p.Prefix)
		return true
	}
<<<<<<< HEAD
	at, err := auth.NewTokenPossibleMultitenant(p.AuthToken, r.Header)
=======
	at, err := auth.NewTokenPossibleMultitenant(p.AuthToken)
>>>>>>> de9a2169
	if err != nil {
		httpserver.Errorf(w, r, "cannot obtain auth token: %s", err)
		return true
	}
	if strings.HasPrefix(p.Suffix, "prometheus/api/v1/import/prometheus") {
		prometheusimportRequests.Inc()
		if err := prometheusimport.InsertHandler(at, r); err != nil {
			prometheusimportErrors.Inc()
			httpserver.Errorf(w, r, "%s", err)
			return true
		}
		statusCode := http.StatusNoContent
		if strings.HasPrefix(p.Suffix, "prometheus/api/v1/import/prometheus/metrics/job/") {
			// Return 200 status code for pushgateway requests.
			// See https://github.com/VictoriaMetrics/VictoriaMetrics/issues/3636
			statusCode = http.StatusOK
		}
		w.WriteHeader(statusCode)
		return true
	}
	if strings.HasPrefix(p.Suffix, "datadog/") {
		// Trim suffix from paths starting from /datadog/ in order to support legacy DataDog agent.
		// See https://github.com/VictoriaMetrics/VictoriaMetrics/pull/2670
		p.Suffix = strings.TrimSuffix(p.Suffix, "/")
	}
	switch p.Suffix {
	case "prometheus/", "prometheus", "prometheus/api/v1/write", "prometheus/api/v1/push":
		prometheusWriteRequests.Inc()
		if err := promremotewrite.InsertHandler(at, r); err != nil {
			prometheusWriteErrors.Inc()
			httpserver.Errorf(w, r, "%s", err)
			return true
		}
		w.WriteHeader(http.StatusNoContent)
		return true
	case "prometheus/api/v1/import":
		vmimportRequests.Inc()
		if err := vmimport.InsertHandler(at, r); err != nil {
			vmimportErrors.Inc()
			httpserver.Errorf(w, r, "%s", err)
			return true
		}
		w.WriteHeader(http.StatusNoContent)
		return true
	case "prometheus/api/v1/import/csv":
		csvimportRequests.Inc()
		if err := csvimport.InsertHandler(at, r); err != nil {
			csvimportErrors.Inc()
			httpserver.Errorf(w, r, "%s", err)
			return true
		}
		w.WriteHeader(http.StatusNoContent)
		return true
	case "prometheus/api/v1/import/native":
		nativeimportRequests.Inc()
		if err := native.InsertHandler(at, r); err != nil {
			nativeimportErrors.Inc()
			httpserver.Errorf(w, r, "%s", err)
			return true
		}
		w.WriteHeader(http.StatusNoContent)
		return true
	case "influx/write", "influx/api/v2/write":
		influxWriteRequests.Inc()
		if err := influx.InsertHandlerForHTTP(at, r); err != nil {
			influxWriteErrors.Inc()
			httpserver.Errorf(w, r, "%s", err)
			return true
		}
		w.WriteHeader(http.StatusNoContent)
		return true
	case "influx/query":
		influxQueryRequests.Inc()
		influxutils.WriteDatabaseNames(w)
		return true
	case "influx/health":
		influxHealthRequests.Inc()
		influxutils.WriteHealthCheckResponse(w)
		return true
	case "opentelemetry/api/v1/push", "opentelemetry/v1/metrics":
		opentelemetryPushRequests.Inc()
		if err := opentelemetry.InsertHandler(at, r); err != nil {
			opentelemetryPushErrors.Inc()
			httpserver.Errorf(w, r, "%s", err)
			return true
		}
		firehose.WriteSuccessResponse(w, r)
		return true
	case "newrelic":
		newrelicCheckRequest.Inc()
		w.Header().Set("Content-Type", "application/json")
		w.WriteHeader(202)
		fmt.Fprintf(w, `{"status":"ok"}`)
		return true
	case "newrelic/inventory/deltas":
		newrelicInventoryRequests.Inc()
		w.Header().Set("Content-Type", "application/json")
		w.WriteHeader(202)
		fmt.Fprintf(w, `{"payload":{"version": 1, "state": {}, "reset": "false"}}`)
		return true
	case "newrelic/infra/v2/metrics/events/bulk":
		newrelicWriteRequests.Inc()
		if err := newrelic.InsertHandlerForHTTP(at, r); err != nil {
			newrelicWriteErrors.Inc()
			httpserver.Errorf(w, r, "%s", err)
			return true
		}
		w.Header().Set("Content-Type", "application/json")
		w.WriteHeader(202)
		fmt.Fprintf(w, `{"status":"ok"}`)
		return true
	case "datadog/api/v1/series":
		datadogv1WriteRequests.Inc()
		if err := datadogv1.InsertHandlerForHTTP(at, r); err != nil {
			datadogv1WriteErrors.Inc()
			httpserver.Errorf(w, r, "%s", err)
			return true
		}
		w.WriteHeader(202)
		fmt.Fprintf(w, `{"status":"ok"}`)
		return true
	case "datadog/api/v2/series":
		datadogv2WriteRequests.Inc()
		if err := datadogv2.InsertHandlerForHTTP(at, r); err != nil {
			datadogv2WriteErrors.Inc()
			httpserver.Errorf(w, r, "%s", err)
			return true
		}
		// See https://docs.datadoghq.com/api/latest/metrics/#submit-metrics
		w.WriteHeader(202)
		fmt.Fprintf(w, `{"status":"ok"}`)
		return true
	case "datadog/api/beta/sketches":
		datadogsketchesWriteRequests.Inc()
		if err := datadogsketches.InsertHandlerForHTTP(at, r); err != nil {
			datadogsketchesWriteErrors.Inc()
			httpserver.Errorf(w, r, "%s", err)
			return true
		}
		w.WriteHeader(202)
		return true
	case "datadog/api/v1/validate":
		datadogValidateRequests.Inc()
		// See https://docs.datadoghq.com/api/latest/authentication/#validate-api-key
		w.Header().Set("Content-Type", "application/json")
		fmt.Fprintf(w, `{"valid":true}`)
		return true
	case "datadog/api/v1/check_run":
		datadogCheckRunRequests.Inc()
		// See https://docs.datadoghq.com/api/latest/service-checks/#submit-a-service-check
		w.Header().Set("Content-Type", "application/json")
		w.WriteHeader(202)
		fmt.Fprintf(w, `{"status":"ok"}`)
		return true
	case "datadog/intake":
		datadogIntakeRequests.Inc()
		w.Header().Set("Content-Type", "application/json")
		fmt.Fprintf(w, `{}`)
		return true
	case "datadog/api/v1/metadata":
		datadogMetadataRequests.Inc()
		w.Header().Set("Content-Type", "application/json")
		fmt.Fprintf(w, `{}`)
		return true
	default:
		httpserver.Errorf(w, r, "unsupported multitenant path suffix: %q", p.Suffix)
		return true
	}
}

var (
	prometheusWriteRequests = metrics.NewCounter(`vmagent_http_requests_total{path="/api/v1/write", protocol="promremotewrite"}`)
	prometheusWriteErrors   = metrics.NewCounter(`vmagent_http_request_errors_total{path="/api/v1/write", protocol="promremotewrite"}`)

	vmimportRequests = metrics.NewCounter(`vmagent_http_requests_total{path="/api/v1/import", protocol="vmimport"}`)
	vmimportErrors   = metrics.NewCounter(`vmagent_http_request_errors_total{path="/api/v1/import", protocol="vmimport"}`)

	csvimportRequests = metrics.NewCounter(`vmagent_http_requests_total{path="/api/v1/import/csv", protocol="csvimport"}`)
	csvimportErrors   = metrics.NewCounter(`vmagent_http_request_errors_total{path="/api/v1/import/csv", protocol="csvimport"}`)

	prometheusimportRequests = metrics.NewCounter(`vmagent_http_requests_total{path="/api/v1/import/prometheus", protocol="prometheusimport"}`)
	prometheusimportErrors   = metrics.NewCounter(`vmagent_http_request_errors_total{path="/api/v1/import/prometheus", protocol="prometheusimport"}`)

	nativeimportRequests = metrics.NewCounter(`vmagent_http_requests_total{path="/api/v1/import/native", protocol="nativeimport"}`)
	nativeimportErrors   = metrics.NewCounter(`vmagent_http_request_errors_total{path="/api/v1/import/native", protocol="nativeimport"}`)

	influxWriteRequests = metrics.NewCounter(`vmagent_http_requests_total{path="/influx/write", protocol="influx"}`)
	influxWriteErrors   = metrics.NewCounter(`vmagent_http_request_errors_total{path="/influx/write", protocol="influx"}`)

	influxQueryRequests  = metrics.NewCounter(`vmagent_http_requests_total{path="/influx/query", protocol="influx"}`)
	influxHealthRequests = metrics.NewCounter(`vmagent_http_requests_total{path="/influx/health", protocol="influx"}`)

	datadogv1WriteRequests = metrics.NewCounter(`vmagent_http_requests_total{path="/datadog/api/v1/series", protocol="datadog"}`)
	datadogv1WriteErrors   = metrics.NewCounter(`vmagent_http_request_errors_total{path="/datadog/api/v1/series", protocol="datadog"}`)

	datadogv2WriteRequests = metrics.NewCounter(`vmagent_http_requests_total{path="/datadog/api/v2/series", protocol="datadog"}`)
	datadogv2WriteErrors   = metrics.NewCounter(`vmagent_http_request_errors_total{path="/datadog/api/v2/series", protocol="datadog"}`)

	datadogsketchesWriteRequests = metrics.NewCounter(`vmagent_http_requests_total{path="/datadog/api/beta/sketches", protocol="datadog"}`)
	datadogsketchesWriteErrors   = metrics.NewCounter(`vmagent_http_request_errors_total{path="/datadog/api/beta/sketches", protocol="datadog"}`)

	datadogValidateRequests = metrics.NewCounter(`vmagent_http_requests_total{path="/datadog/api/v1/validate", protocol="datadog"}`)
	datadogCheckRunRequests = metrics.NewCounter(`vmagent_http_requests_total{path="/datadog/api/v1/check_run", protocol="datadog"}`)
	datadogIntakeRequests   = metrics.NewCounter(`vmagent_http_requests_total{path="/datadog/intake", protocol="datadog"}`)
	datadogMetadataRequests = metrics.NewCounter(`vmagent_http_requests_total{path="/datadog/api/v1/metadata", protocol="datadog"}`)

	opentelemetryPushRequests = metrics.NewCounter(`vmagent_http_requests_total{path="/opentelemetry/v1/metrics", protocol="opentelemetry"}`)
	opentelemetryPushErrors   = metrics.NewCounter(`vmagent_http_request_errors_total{path="/opentelemetry/v1/metrics", protocol="opentelemetry"}`)

	newrelicWriteRequests = metrics.NewCounter(`vm_http_requests_total{path="/newrelic/infra/v2/metrics/events/bulk", protocol="newrelic"}`)
	newrelicWriteErrors   = metrics.NewCounter(`vm_http_request_errors_total{path="/newrelic/infra/v2/metrics/events/bulk", protocol="newrelic"}`)

	newrelicInventoryRequests = metrics.NewCounter(`vm_http_requests_total{path="/newrelic/inventory/deltas", protocol="newrelic"}`)
	newrelicCheckRequest      = metrics.NewCounter(`vm_http_requests_total{path="/newrelic", protocol="newrelic"}`)

	promscrapeTargetsRequests          = metrics.NewCounter(`vmagent_http_requests_total{path="/targets"}`)
	promscrapeServiceDiscoveryRequests = metrics.NewCounter(`vmagent_http_requests_total{path="/service-discovery"}`)

	promscrapeMetricRelabelDebugRequests = metrics.NewCounter(`vmagent_http_requests_total{path="/metric-relabel-debug"}`)
	promscrapeTargetRelabelDebugRequests = metrics.NewCounter(`vmagent_http_requests_total{path="/target-relabel-debug"}`)

	promscrapeAPIV1TargetsRequests = metrics.NewCounter(`vmagent_http_requests_total{path="/api/v1/targets"}`)

	promscrapeTargetResponseRequests = metrics.NewCounter(`vmagent_http_requests_total{path="/target_response"}`)
	promscrapeTargetResponseErrors   = metrics.NewCounter(`vmagent_http_request_errors_total{path="/target_response"}`)

	promscrapeConfigRequests       = metrics.NewCounter(`vmagent_http_requests_total{path="/config"}`)
	promscrapeStatusConfigRequests = metrics.NewCounter(`vmagent_http_requests_total{path="/api/v1/status/config"}`)

	promscrapeConfigReloadRequests = metrics.NewCounter(`vmagent_http_requests_total{path="/-/reload"}`)
)

func usage() {
	const s = `
vmagent collects metrics data via popular data ingestion protocols and routes it to VictoriaMetrics.

See the docs at https://docs.victoriametrics.com/vmagent/ .
`
	flagutil.Usage(s)
}<|MERGE_RESOLUTION|>--- conflicted
+++ resolved
@@ -498,11 +498,8 @@
 		httpserver.Errorf(w, r, `unsupported multitenant prefix: %q; expected "insert"`, p.Prefix)
 		return true
 	}
-<<<<<<< HEAD
+  
 	at, err := auth.NewTokenPossibleMultitenant(p.AuthToken, r.Header)
-=======
-	at, err := auth.NewTokenPossibleMultitenant(p.AuthToken)
->>>>>>> de9a2169
 	if err != nil {
 		httpserver.Errorf(w, r, "cannot obtain auth token: %s", err)
 		return true
