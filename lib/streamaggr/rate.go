package streamaggr

import (
	"sync"
	"time"

	"github.com/VictoriaMetrics/VictoriaMetrics/lib/fasttime"
)

// rateAggrState calculates output=rate, e.g. the counter per-second change.
type rateAggrState struct {
	m sync.Map

	suffix string

	// Time series state is dropped if no new samples are received during stalenessSecs.
	stalenessSecs uint64
}

type rateStateValue struct {
	mu             sync.Mutex
	lastValues     map[string]rateLastValueState
	deleteDeadline uint64
	deleted        bool
}

type rateLastValueState struct {
	value          float64
	timestamp      int64
	deleteDeadline uint64

	// total stores cumulative difference between registered values
	// in the aggregation interval
	total float64
	// prevTimestamp stores timestamp of the last registered value
	// in the previous aggregation interval
	prevTimestamp int64
}

func newRateAggrState(stalenessInterval time.Duration, suffix string) *rateAggrState {
	stalenessSecs := roundDurationToSecs(stalenessInterval)
	return &rateAggrState{
		suffix:        suffix,
		stalenessSecs: stalenessSecs,
	}
}

func (as *rateAggrState) pushSamples(samples []pushSample) {
	currentTime := fasttime.UnixTimestamp()
	deleteDeadline := currentTime + as.stalenessSecs
	for i := range samples {
		s := &samples[i]
		inputKey, outputKey := getInputOutputKey(s.key)

	again:
		v, ok := as.m.Load(outputKey)
		if !ok {
			// The entry is missing in the map. Try creating it.
			v = &rateStateValue{
				lastValues: make(map[string]rateLastValueState),
			}
			vNew, loaded := as.m.LoadOrStore(outputKey, v)
			if loaded {
				// Use the entry created by a concurrent goroutine.
				v = vNew
			}
		}
		sv := v.(*rateStateValue)
		sv.mu.Lock()
		deleted := sv.deleted
		if !deleted {
			lv, ok := sv.lastValues[inputKey]
			if ok {
				if s.timestamp < lv.timestamp {
					// Skip out of order sample
					sv.mu.Unlock()
					continue
				}
				if lv.prevTimestamp == 0 {
					lv.prevTimestamp = lv.timestamp
				}
				if s.value >= lv.value {
					lv.total += s.value - lv.value
				} else {
					// counter reset
					lv.total += s.value
				}
			}
			lv.value = s.value
			lv.timestamp = s.timestamp
			lv.deleteDeadline = deleteDeadline
			sv.lastValues[inputKey] = lv
			sv.deleteDeadline = deleteDeadline
		}
		sv.mu.Unlock()
		if deleted {
			// The entry has been deleted by the concurrent call to flushState
			// Try obtaining and updating the entry again.
			goto again
		}
	}
}

<<<<<<< HEAD
func (as *rateAggrState) flushState(ctx *flushCtx, _ bool) {
=======
func (as *rateAggrState) flushState(ctx *flushCtx, resetState bool) {
	_ = resetState // it isn't used here
>>>>>>> 707f3a69
	currentTime := fasttime.UnixTimestamp()
	currentTimeMsec := int64(currentTime) * 1000

	m := &as.m
	m.Range(func(k, v interface{}) bool {
		sv := v.(*rateStateValue)
		sv.mu.Lock()

		// check for stale entries
		deleted := currentTime > sv.deleteDeadline
		if deleted {
			// Mark the current entry as deleted
			sv.deleted = deleted
			sv.mu.Unlock()
			m.Delete(k)
			return true
		}

		// Delete outdated entries in sv.lastValues
		var rate float64
		m := sv.lastValues
		for k1, v1 := range m {
			if currentTime > v1.deleteDeadline {
				delete(m, k1)
			} else if v1.prevTimestamp > 0 {
				rate += v1.total * 1000 / float64(v1.timestamp-v1.prevTimestamp)
				v1.prevTimestamp = v1.timestamp
				v1.total = 0
				m[k1] = v1
			}
		}
		if as.suffix == "rate_avg" {
			// note: capture m length after deleted items were removed
			rate /= float64(len(m))
		}
		sv.mu.Unlock()

		key := k.(string)
		ctx.appendSeries(key, as.suffix, currentTimeMsec, rate)
		return true
	})
}<|MERGE_RESOLUTION|>--- conflicted
+++ resolved
@@ -101,12 +101,8 @@
 	}
 }
 
-<<<<<<< HEAD
-func (as *rateAggrState) flushState(ctx *flushCtx, _ bool) {
-=======
 func (as *rateAggrState) flushState(ctx *flushCtx, resetState bool) {
 	_ = resetState // it isn't used here
->>>>>>> 707f3a69
 	currentTime := fasttime.UnixTimestamp()
 	currentTimeMsec := int64(currentTime) * 1000
 
